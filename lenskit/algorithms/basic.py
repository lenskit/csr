"""
Basic utility algorithms and combiners.
"""

import logging
import pathlib
from collections.abc import Iterable, Sequence

import pandas as pd

from .. import check
from . import Predictor, Recommender

_logger = logging.getLogger(__name__)


class Bias(Predictor):
    """
    A user-item bias rating prediction algorithm.  This implements the following
    predictor algorithm:

    .. math::
       s(u,i) = \\mu + b_i + b_u

    where :math:`\\mu` is the global mean rating, :math:`b_i` is item bias, and
    :math:`b_u` is the user bias.  With the provided damping values
    :math:`\\beta_{\\mathrm{u}}` and :math:`\\beta_{\\mathrm{i}}`, they are computed
    as follows:

    .. math::
       \\begin{align*}
       \\mu & = \\frac{\\sum_{r_{ui} \\in R} r_{ui}}{|R|} &
       b_i & = \\frac{\\sum_{r_{ui} \\in R_i} (r_{ui} - \\mu)}{|R_i| + \\beta_{\\mathrm{i}}} &
       b_u & = \\frac{\\sum_{r_{ui} \\in R_u} (r_{ui} - \\mu - b_i)}{|R_u| + \\beta_{\\mathrm{u}}}
       \\end{align*}

    The damping values can be interpreted as the number of default (mean) ratings to assume
    *a priori* for each user or item, damping low-information users and items towards a mean instead
    of permitting them to take on extreme values based on few ratings.

    Args:
        items: whether to compute item biases
        users: whether to compute user biases
        damping(number or tuple):
            Bayesian damping to apply to computed biases.  Either a number, to
            damp both user and item biases the same amount, or a (user,item) tuple
            providing separate damping values.

    Attributes:
        mean_(double): The global mean rating.
        item_offsets_(pandas.Series): The item offsets (:math:`b_i` values)
        user_offsets_(pandas.Series): The item offsets (:math:`b_u` values)
    """

    def __init__(self, items=True, users=True, damping=0.0):
        self.items = items
        self.users = users
        if isinstance(damping, tuple):
            self.damping = damping
            self.user_damping, self.item_damping = damping
        else:
            self.damping = damping
            self.user_damping = damping
            self.item_damping = damping

        check.check_value(self.user_damping >= 0, "user damping value {} must be nonnegative",
                          self.user_damping)
        check.check_value(self.item_damping >= 0, "item damping value {} must be nonnegative",
                          self.item_damping)

    def fit(self, data):
        """
        Train the bias model on some rating data.

        Args:
            data (DataFrame): a data frame of ratings. Must have at least `user`,
                              `item`, and `rating` columns.

        Returns:
            Bias: the fit bias object.
        """

        _logger.info('building bias model for %d ratings', len(data))
        self.mean_ = data.rating.mean()
        _logger.info('global mean: %.3f', self.mean_)
        nrates = data.assign(rating=lambda df: df.rating - self.mean_)

        if self.items:
            group = nrates.groupby('item').rating
            self.item_offsets_ = self._mean(group, self.item_damping)
            _logger.info('computed means for %d items', len(self.item_offsets_))
        else:
            self.item_offsets_ = None

        if self.users:
            if self.item_offsets_ is not None:
                nrates = nrates.join(pd.DataFrame(self.item_offsets_), on='item', how='inner',
                                     rsuffix='_im')
                nrates = nrates.assign(rating=lambda df: df.rating - df.rating_im)

            self.user_offsets_ = self._mean(nrates.groupby('user').rating, self.user_damping)
            _logger.info('computed means for %d users', len(self.user_offsets_))
        else:
            self.user_offsets_ = None

        return self

    def predict_for_user(self, user, items, ratings=None):
        """
        Compute predictions for a user and items.  Unknown users and items
        are assumed to have zero bias.

        Args:
            user: the user ID
            items (array-like): the items to predict
            ratings (pandas.Series): the user's ratings (indexed by item id); if
                                 provided, will be used to recompute the user's
                                 bias at prediction time.

        Returns:
            pandas.Series: scores for the items, indexed by item id.
        """

        idx = pd.Index(items)
        preds = pd.Series(self.mean_, idx)

        if self.item_offsets_ is not None:
            preds = preds + self.item_offsets_.reindex(items, fill_value=0)

        if self.users and ratings is not None:
            uoff = ratings - self.mean_
            if self.item_offsets_ is not None:
                uoff = uoff - self.item_offsets_
            umean = uoff.mean()
            preds = preds + umean
        elif self.user_offsets_ is not None:
            umean = self.user_offsets_.get(user, 0.0)
            _logger.debug('using mean(user %s) = %.3f', user, umean)
            preds = preds + umean

        return preds

    def _mean(self, series, damping):
        if damping is not None and damping > 0:
            return series.sum() / (series.count() + damping)
        else:
            return series.mean()

    def __str__(self):
        return 'Bias(ud={}, id={})'.format(self.user_damping, self.item_damping)


class Popular(Recommender):
    def fit(self, ratings):
        pop = ratings.groupby('item').user.count()
        pop.name = 'score'
        self.item_pop_ = pop

        return self

    def recommend(self, user, n=None, candidates=None, ratings=None):
        scores = self.item_pop_
        if candidates is not None:
            idx = scores.index.get_indexer(candidates)
            idx = idx[idx >= 0]
            scores = scores.iloc[idx]

        if n is None:
            return scores.sort_values(ascending=False).reset_index()
        else:
            return scores.nlargest(n).reset_index()

    def __str__(self):
        return 'Popular'


class Memorized(Predictor):
    """
    The memorized algorithm memorizes socres provided at construction time.
    """

    def __init__(self, scores):
        """
        Args:
            scores(pandas.DataFrame): the scores to memorize.
        """

        self.scores = scores

    def fit(self, *args, **kwargs):
        return self

    def predict_for_user(self, user, items, ratings=None):
        uscores = self.scores[self.scores.user == user]
        urates = uscores.set_index('item').rating
        return urates.reindex(items)


class Fallback(Predictor):
    """
    The Fallback algorithm predicts with its first component, uses the second to fill in
    missing values, and so forth.
    """

    def __init__(self, algorithms, *others):
        """
        Args:
            algorithms: a list of component algorithms.  Each one will be trained.
            others:
                additional algorithms, in which case ``algorithms`` is taken to be
                a single algorithm.
        """
        if others:
            self.algorithms = [algorithms] + list(others)
        elif isinstance(algorithms, Iterable) or isinstance(algorithms, Sequence):
            self.algorithms = algorithms
        else:
            self.algorithms = [algorithms]

    def fit(self, ratings, *args, **kwargs):
        for algo in self.algorithms:
            algo.fit(ratings, *args, **kwargs)

        return self

    def predict_for_user(self, user, items, ratings=None):
        remaining = pd.Index(items)
        preds = None

        for algo in self.algorithms:
            _logger.debug('predicting for %d items for user %s', len(remaining), user)
            aps = algo.predict_for_user(user, remaining, ratings=ratings)
            aps = aps[aps.notna()]
            if preds is None:
                preds = aps
            else:
                preds = pd.concat([preds, aps])
            remaining = remaining.difference(preds.index)
            if len(remaining) == 0:
                break

        return preds.reindex(items)

    def save(self, path):
        path = pathlib.Path(path)
        path.mkdir(parents=True, exist_ok=True)
        for i, algo in enumerate(self.algorithms):
            mp = path / 'algo-{}.dat'.format(i+1)
            _logger.debug('saving {} to {}', algo, mp)
            algo.save(mp)

    def load(self, file):
        path = pathlib.Path(file)

        for i, algo in enumerate(self.algorithms):
            mp = path / 'algo-{}.dat'.format(i+1)
            _logger.debug('loading {} from {}', algo, mp)
            algo.load(mp)

    def __str__(self):
        return 'Fallback([{}])'.format(', '.join(self.algorithms))


class TopN(Recommender):
    """
    Basic recommender that implements top-N recommendation using a predictor.

    Args:
        predictor(Predictor):
            The underlying predictor.
    """

    def __init__(self, predictor):
        self.predictor = predictor

    def fit(self, ratings, *args, **kwargs):
        self.predictor.fit(ratings, *args, **kwargs)
        return self

    def recommend(self, user, n=None, candidates=None, ratings=None):
        scores = self.predictor.predict_for_user(user, candidates, ratings)
        scores = scores[scores.notna()]
        scores = scores.sort_values(ascending=False)
        if n is not None:
            scores = scores.iloc[:n]
        scores.name = 'score'
        scores.index.name = 'item'
        return scores.reset_index()

    def __str__(self):
<<<<<<< HEAD
        return 'TN/' + str(self.predidctor)


class Random(Recommender):
    """
    The Random algorithm recommends random items from all the items or candidate items(if provided).
    """

    def __init__(self, random_state=None):
        """
        Args:
             random_state: int or Series, optional
                Seed/Seeds for the random sampling of items. If int, then recommending random items
                for each user with the same seed. If Series, then it is the seeds for the users,
                indexed by user id.
        """
        self.random_state = random_state
        self.items = None

    def fit(self, ratings, *args, **kwargs):
        items = pd.DataFrame(ratings['item'].unique(), columns=['item'])
        self.items = items
        return self

    def recommend(self, user, n=None, candidates=None, ratings=None):
        model = self.items
        seed = None
        if isinstance(self.random_state, int):
            seed = self.random_state
        if isinstance(self.random_state, pd.Series):
            seed = self.random_state.get(user)

        frac = None
        if n is None:
            frac = 1

        if candidates is not None:
            return (pd.DataFrame(candidates, columns=['item'])
                    .sample(n, frac, random_state=seed)
                    .reset_index(drop=True))
        else:
            return (model.sample(n, frac, random_state=seed)
                    .reset_index(drop=True))

    def __str__(self):
        return 'Random'
=======
        return 'TopN/' + str(self.predictor)
>>>>>>> 36bc4c4a
<|MERGE_RESOLUTION|>--- conflicted
+++ resolved
@@ -288,53 +288,4 @@
         return scores.reset_index()
 
     def __str__(self):
-<<<<<<< HEAD
-        return 'TN/' + str(self.predidctor)
-
-
-class Random(Recommender):
-    """
-    The Random algorithm recommends random items from all the items or candidate items(if provided).
-    """
-
-    def __init__(self, random_state=None):
-        """
-        Args:
-             random_state: int or Series, optional
-                Seed/Seeds for the random sampling of items. If int, then recommending random items
-                for each user with the same seed. If Series, then it is the seeds for the users,
-                indexed by user id.
-        """
-        self.random_state = random_state
-        self.items = None
-
-    def fit(self, ratings, *args, **kwargs):
-        items = pd.DataFrame(ratings['item'].unique(), columns=['item'])
-        self.items = items
-        return self
-
-    def recommend(self, user, n=None, candidates=None, ratings=None):
-        model = self.items
-        seed = None
-        if isinstance(self.random_state, int):
-            seed = self.random_state
-        if isinstance(self.random_state, pd.Series):
-            seed = self.random_state.get(user)
-
-        frac = None
-        if n is None:
-            frac = 1
-
-        if candidates is not None:
-            return (pd.DataFrame(candidates, columns=['item'])
-                    .sample(n, frac, random_state=seed)
-                    .reset_index(drop=True))
-        else:
-            return (model.sample(n, frac, random_state=seed)
-                    .reset_index(drop=True))
-
-    def __str__(self):
-        return 'Random'
-=======
-        return 'TopN/' + str(self.predictor)
->>>>>>> 36bc4c4a
+        return 'TopN/' + str(self.predictor)